--- conflicted
+++ resolved
@@ -14,11 +14,7 @@
 
 group = 'org.dita-ot'
 archivesBaseName = 'dost'
-<<<<<<< HEAD
 version = '3.6.0-SNAPSHOT'
-=======
-version = '3.5.1'
->>>>>>> e956ab1a
 
 description = """DITA Open Toolkit"""
 
