<?xml version="1.0" encoding="utf-8" ?>
<!-- This file is part of the DITA Open Toolkit project. 
  See the accompanying license.txt file for applicable licenses.-->
<!-- (c) Copyright IBM Corp. 2004, 2005 All Rights Reserved. -->

<xsl:stylesheet version="2.0" xmlns:xsl="http://www.w3.org/1999/XSL/Transform" xmlns:conref="http://dita-ot.sourceforge.net/ns/200704/conref"
  xmlns:ditamsg="http://dita-ot.sourceforge.net/ns/200704/ditamsg"
  xmlns:xs="http://www.w3.org/2001/XMLSchema"
  xmlns:dita-ot="http://dita-ot.sourceforge.net/ns/201007/dita-ot"
  exclude-result-prefixes="ditamsg conref xs dita-ot">

  <xsl:import href="../common/output-message.xsl"/>
  <xsl:import href="../common/dita-utilities.xsl"/>

  <!-- Define the error message prefix identifier -->
  <xsl:variable name="msgprefix" select="'DOTX'"/>

  <xsl:param name="EXPORTFILE"/>
  <xsl:param name="TRANSTYPE"/>
  <xsl:param name="DBG" select="no"/>

  <xsl:param name="file-being-processed"/>

  <xsl:variable name="ORIGINAL-DOMAINS" select="(/*/@domains | /dita/*[@domains][1]/@domains)[1]" as="xs:string"/>

  <xsl:key name="id" match="*[@id]" use="@id"/>

  <xsl:template match="/">
    <xsl:apply-templates>
      <xsl:with-param name="conref-ids" tunnel="yes" select="()"/>
    </xsl:apply-templates>
  </xsl:template>

  <!-- If the target element does not exist, this template will be called to issue an error -->
  <xsl:template name="missing-target-error">
    <xsl:apply-templates select="." mode="ditamsg:missing-conref-target-error"/>
  </xsl:template>

  <!-- If an ID is duplicated, and there are 2 possible targets, issue a warning -->
  <xsl:template name="duplicateConrefTarget">
    <xsl:apply-templates select="." mode="ditamsg:duplicateConrefTarget"/>
  </xsl:template>

  <!-- Determine the relative path to a conref'ed file. Start with the path and
     filename. Output each single directory, and chop it off. Keep going until
     only the filename is left. -->
  <xsl:template name="find-relative-path" as="xs:string">
    <xsl:param name="remainingpath" as="xs:string">
      <xsl:choose>
        <xsl:when test="contains(@conref, '#')">
          <xsl:value-of select="substring-before(@conref, '#')"/>
        </xsl:when>
        <xsl:otherwise>
          <xsl:value-of select="@conref"/>
        </xsl:otherwise>
      </xsl:choose>
    </xsl:param>
    <xsl:value-of>
      <xsl:if test="contains($remainingpath, '/')">
        <xsl:value-of select="substring-before($remainingpath, '/')"/>
        <xsl:text>/</xsl:text>
        <xsl:call-template name="find-relative-path">
          <xsl:with-param name="remainingpath" select="substring-after($remainingpath, '/')"/>
        </xsl:call-template>
      </xsl:if>
    </xsl:value-of>
  </xsl:template>

  <xsl:template name="get-source-attribute" as="xs:string*">
    <xsl:param name="current-node" select="."/>
    <xsl:apply-templates select="$current-node/@*" mode="get-source-attribute"/>
  </xsl:template>

  <xsl:template match="@*" mode="get-source-attribute" as="xs:string?">
    <xsl:value-of select="name()"/>
  </xsl:template>

  <xsl:template match="@xtrc | @xtrf" mode="get-source-attribute" priority="10"/>
  <xsl:template match="@conref" mode="get-source-attribute" priority="10"/>
  <!-- DITA 1.1 added the key -dita-use-conref-target, which can be used on required attributes
     to be sure they do not override the same attribute on a target element. -->
  <xsl:template match="@*[. = '-dita-use-conref-target']" mode="get-source-attribute" priority="11"/>
  <!-- The value -dita-ues-conref-target replaces the need for the following templates, which
     ensured that known required attributes did not override the conref target. They are left
     here for completeness. -->
  <xsl:template match="*[contains(@class, ' topic/image ')]/@href" mode="get-source-attribute" priority="10"/>
  <xsl:template match="*[contains(@class, ' topic/tgroup ')]/@cols" mode="get-source-attribute" priority="10"/>
  <xsl:template match="*[contains(@class, ' topic/boolean ')]/@state" mode="get-source-attribute" priority="10"/>
  <xsl:template match="*[contains(@class, ' topic/state ')]/@name" mode="get-source-attribute" priority="10"/>
  <xsl:template match="*[contains(@class, ' topic/state ')]/@value" mode="get-source-attribute" priority="10"/>
  <xsl:template match="*[contains(@class, ' mapgroup-d/topichead ')]/@navtitle" mode="get-source-attribute" priority="10"/>

  <xsl:template match="@*" mode="conaction-target">
    <xsl:copy/>
  </xsl:template>
  <xsl:template match="@conaction | @conref" mode="conaction-target"/>

  <!-- When content is pushed from one topic to another, it is still rendered in the original context.
 Processors may delete empty the element that with the conaction="mark" attribute. -->
  <xsl:template match="*[@conaction]" priority="10">
    <xsl:choose>
      <xsl:when test="@conaction != 'mark'">
        <xsl:copy>
          <xsl:apply-templates select="@*" mode="conaction-target"/>
          <xsl:apply-templates select="node()"/>
        </xsl:copy>
      </xsl:when>
    </xsl:choose>
  </xsl:template>

  <!--if something has a conref attribute, jump to the target if valid and continue applying templates-->

  <xsl:template match="*[@conref][@conref != ''][not(@conaction)]" priority="10">
    <!-- If we have already followed a relative path, pick it up -->
    <xsl:param name="current-relative-path" tunnel="yes" as="xs:string" select="''"/>
    <xsl:param name="conref-source-topicid" tunnel="yes" as="xs:string?"/>
    <xsl:param name="source-attributes" as="xs:string*"/>
    <xsl:param name="conref-ids" tunnel="yes" as="xs:string*"/>
    <xsl:param name="WORKDIR" tunnel="yes" as="xs:string">
      <xsl:apply-templates select="/processing-instruction('workdir-uri')[1]" mode="get-work-dir"/>
    </xsl:param>
    <xsl:param name="original-element" as="xs:string">
      <xsl:call-template name="get-original-element"/>
    </xsl:param>
    <xsl:param name="original-attributes" select="@*" as="attribute()*"/>
    
    <xsl:variable name="conrefend" as="xs:string?">
      <xsl:choose>
        <xsl:when test="dita-ot:has-element-id(@conrefend)">
          <xsl:value-of select="dita-ot:get-element-id(@conrefend)"/>
        </xsl:when>
        <xsl:when test="contains(@conrefend, '#')">
          <xsl:value-of select="substring-after(@conrefend, '#')"/>
        </xsl:when>
        <xsl:when test="contains(@conrefend, '/')">
          <xsl:value-of select="substring-after(@conrefend, '/')"/>
        </xsl:when>
        <xsl:when test="exists(@conrefend)">
          <xsl:value-of select="@conrefend"/>
        </xsl:when>
      </xsl:choose>
    </xsl:variable>

    <xsl:variable name="add-relative-path" as="xs:string">
      <xsl:call-template name="find-relative-path"/>
    </xsl:variable>
    <!-- Add this to the list of followed conref IDs -->
    <xsl:variable name="updated-conref-ids" select="($conref-ids, generate-id(.))"/>

    <!-- Keep the source node in a variable, to pass to the target. It can be used to save 
       attributes that were specified locally. If for some reason somebody passes from
       conref straight to conref, then just save the first one (in source-attributes) -->

    <!--get element local name, parent topic's domains, and then file name, topic id, element id from conref value-->
    <xsl:variable name="element" select="local-name(.)"/>
    <!--xsl:variable name="domains"><xsl:value-of select="ancestor-or-self::*[@domains][1]/@domains"/></xsl:variable-->

    <xsl:variable name="file-prefix" select="concat($WORKDIR, $current-relative-path)" as="xs:string"/>

    <xsl:variable name="file-origin" as="xs:string">
      <xsl:call-template name="get-file-uri">
        <xsl:with-param name="href" select="@conref"/>
        <xsl:with-param name="file-prefix" select="$file-prefix"/>
      </xsl:call-template>
    </xsl:variable>

    <xsl:variable name="file" as="xs:string">
      <xsl:call-template name="replace-blank">
        <xsl:with-param name="file-origin">
          <xsl:value-of select="$file-origin"/>
        </xsl:with-param>
      </xsl:call-template>
    </xsl:variable>
    <!-- get domains attribute in the target file -->
    <xsl:variable name="domains" select="(document($file, /)/*/@domains | document($file, /)/dita/*[@domains][1]/@domains)[1]" as="xs:string"/>
    <!--the file name is useful to href when resolveing conref -->
    <xsl:variable name="conref-filename" as="xs:string">
      <xsl:call-template name="replace-blank">
        <xsl:with-param name="file-origin" select="substring-after(substring-after($file-origin, $file-prefix), $add-relative-path)"/>
      </xsl:call-template>
    </xsl:variable>

    <xsl:variable name="conref-source-topic" as="xs:string">
      <xsl:choose>
        <xsl:when test="normalize-space($conref-source-topicid)">
          <xsl:value-of select="$conref-source-topicid"/>
        </xsl:when>
        <xsl:otherwise>
          <xsl:value-of select="ancestor-or-self::*[contains(@class, ' topic/topic ')][1]/@id"/>
        </xsl:otherwise>
      </xsl:choose>
    </xsl:variable>

    <!-- conref file name with relative path -->
    <xsl:variable name="filename" select="substring-after($file-origin, $file-prefix)"/>

    <!-- replace the extension name -->
    <xsl:variable name="FILENAME" select="concat(substring-before($filename, '.'), '.dita')"/>

    <xsl:variable name="topicid" select="dita-ot:get-topic-id(@conref)" as="xs:string?"/>
    <xsl:variable name="elemid" select="dita-ot:get-element-id(@conref)" as="xs:string?"/>

    <xsl:choose>
      <!-- exportanchors defined in topicmeta-->
      <xsl:when test="($TRANSTYPE = 'eclipsehelp')
                  and (document($EXPORTFILE, /)//file[@name = $FILENAME]/id[@name = $elemid])
                  and (document($EXPORTFILE, /)//file[@name = $FILENAME]/topicid[@name = $topicid]) ">
        <!-- just copy -->
        <xsl:copy>
          <xsl:apply-templates select="@* | node()">
            <xsl:with-param name="current-relative-path" tunnel="yes" select="$current-relative-path"/>
            <xsl:with-param name="conref-filename" tunnel="yes" select="$conref-filename"/>
            <xsl:with-param name="WORKDIR" tunnel="yes" select="$WORKDIR"/>
          </xsl:apply-templates>
        </xsl:copy>
      </xsl:when>
      <!-- exportanchors defined in prolog-->
      <xsl:when test="($TRANSTYPE = 'eclipsehelp') 
                  and document($EXPORTFILE, /)//file[@name = $FILENAME]/topicid[@name = $topicid]/id[@name = $elemid]">
        <!-- just copy -->
        <xsl:copy>
          <xsl:apply-templates select="@* | node()">
            <xsl:with-param name="current-relative-path" tunnel="yes" select="$current-relative-path"/>
            <xsl:with-param name="conref-filename" tunnel="yes" select="$conref-filename"/>
            <xsl:with-param name="WORKDIR" tunnel="yes" select="$WORKDIR"/>
          </xsl:apply-templates>
        </xsl:copy>
      </xsl:when>
      <!-- just has topic id -->
      <xsl:when test="empty($elemid) and ($TRANSTYPE = 'eclipsehelp') 
            and (document($EXPORTFILE, /)//file[@name = $FILENAME]/topicid[@name = $topicid]
             or document($EXPORTFILE, /)//file[@name = $FILENAME]/topicid[@name = $topicid]/id[@name = $elemid])">
        <!-- just copy -->
        <xsl:copy>
          <xsl:apply-templates select="@* | node()">
            <xsl:with-param name="current-relative-path" tunnel="yes" select="$current-relative-path"/>
            <xsl:with-param name="conref-filename" tunnel="yes" select="$conref-filename"/>
            <xsl:with-param name="WORKDIR" tunnel="yes" select="$WORKDIR"/>
          </xsl:apply-templates>
        </xsl:copy>
      </xsl:when>
      <xsl:otherwise>
        <xsl:variable name="current-element" select="."/>
        <!-- do as usual -->
        <xsl:variable name="topicpos" as="xs:string">
          <xsl:choose>
            <xsl:when test="starts-with(@conref, '#')">samefile</xsl:when>
            <xsl:when test="contains(@conref, '#')">otherfile</xsl:when>
            <xsl:otherwise>firstinfile</xsl:otherwise>
          </xsl:choose>
        </xsl:variable>
        <xsl:choose>
          <xsl:when test="$conref-ids = generate-id(.)">
            <xsl:apply-templates select="." mode="ditamsg:conrefLoop"/>
          </xsl:when>
          <xsl:when test="exists($elemid)
                       or contains(@class, ' topic/topic ')
                       or contains(@class, ' map/topicref ')
                       or contains(/*/@class, ' map/map ')
                       or substring-after(@conref, '#') != ''">
            <xsl:variable name="target-doc" as="document-node()?">
              <xsl:choose>
                <xsl:when test="$topicpos = 'samefile'">
                  <xsl:sequence select="root(.)"/>
                </xsl:when>
                <xsl:when test="$topicpos = ('otherfile', 'firstinfile')">
                  <xsl:sequence select="document($file, /)"/>
                </xsl:when>
              </xsl:choose>
            </xsl:variable>
            <xsl:choose>
              <xsl:when test="conref:isValid($domains)">
                <xsl:for-each select="$target-doc">
                  <xsl:variable name="target" as="element()*">
                    <xsl:choose>
                      <xsl:when test="exists($elemid)">
                        <xsl:sequence select="key('id', $elemid)[local-name() = $element][ancestor::*[contains(@class, ' topic/topic ')][1][@id = $topicid]]"/>
                      </xsl:when>
                      <xsl:when test="exists($topicid) and contains($current-element/@class, ' topic/topic ')">
                        <xsl:sequence select="key('id', $topicid)[contains(@class, ' topic/topic ')][local-name() = $element]"/>
                      </xsl:when>
                      <xsl:when test="exists($topicid) and contains($current-element/@class, ' map/topicref ')">
                        <xsl:sequence select="key('id', $topicid)[contains(@class, ' map/topicref ')][local-name() = $element]"/>  
                      </xsl:when>
                      <xsl:when test="exists($topicid) and contains(root($current-element)/*/@class, ' map/map ')">
                        <xsl:sequence select="key('id', $topicid)[local-name() = $element]"/>
                      </xsl:when>
                      <xsl:when test="exists($topicid)">
                        <xsl:sequence select="key('id', $topicid)[local-name() = $element]"/>
                      </xsl:when>
                      <xsl:otherwise>
                        <xsl:sequence select="//*[contains(@class, ' topic/topic ')][1][local-name() = $element]"/>
                      </xsl:otherwise>
                    </xsl:choose>
                  </xsl:variable>
                  <xsl:choose>
                    <xsl:when test="$target">
                      <xsl:variable name="firstTopicId" select="if (exists($topicid)) then $topicid else $target/@id"/>
                      <xsl:choose>
                        <!-- if the first topic id is exported and transtype is eclipsehelp-->
                        <!-- XXX it would be good if this could be move higher up -->
                        <xsl:when test="$TRANSTYPE = 'eclipsehelp'
                                    and empty($topicid) and empty($elemid)
                                    and document($EXPORTFILE, $current-element)//file[@name = $FILENAME]/topicid[@name = $firstTopicId]">
                          <xsl:copy>
                            <xsl:apply-templates select="node()">
                              <xsl:with-param name="current-relative-path" tunnel="yes" select="$current-relative-path"/>
                              <xsl:with-param name="conref-filename" tunnel="yes" select="$conref-filename"/>
                              <xsl:with-param name="WORKDIR" tunnel="yes" select="$WORKDIR"/>
                            </xsl:apply-templates>
                          </xsl:copy>
                        </xsl:when>
                        <xsl:otherwise>
                         <xsl:apply-templates select="$target[1]" mode="conref-target">
                           <xsl:with-param name="source-attributes" as="xs:string*">
                             <xsl:choose>
                               <xsl:when test="exists($source-attributes)">
                                 <xsl:sequence select="$source-attributes"/>
                               </xsl:when>
                               <xsl:otherwise>
                                 <xsl:call-template name="get-source-attribute">
                                   <xsl:with-param name="current-node" select="$current-element"/>
                                 </xsl:call-template>
                               </xsl:otherwise>
                             </xsl:choose>
                           </xsl:with-param>
                           <xsl:with-param name="current-relative-path" tunnel="yes" select="concat($current-relative-path, $add-relative-path)"/>
                           <xsl:with-param name="WORKDIR" tunnel="yes" select="$WORKDIR"/>
                           <xsl:with-param name="conref-filename" tunnel="yes" select="$conref-filename"/>
                           <xsl:with-param name="conref-source-topicid" tunnel="yes" select="$conref-source-topic"/>
                           <xsl:with-param name="conref-ids" tunnel="yes" select="$updated-conref-ids"/>
                           <xsl:with-param name="conrefend" select="$conrefend"/>
                           <xsl:with-param name="original-element" select="$original-element"/>
                           <xsl:with-param name="original-attributes" select="$original-attributes"/>
                         </xsl:apply-templates>
                         <xsl:if test="$target[2]">
                           <xsl:apply-templates select="." mode="ditamsg:duplicateConrefTarget"/>
                         </xsl:if>
                        </xsl:otherwise>
                      </xsl:choose>
                    </xsl:when>
                    <xsl:otherwise>
                      <xsl:apply-templates select="$current-element" mode="ditamsg:missing-conref-target-error"/>
                    </xsl:otherwise>
                  </xsl:choose>
                </xsl:for-each>
              </xsl:when>
              <xsl:otherwise>
                <xsl:apply-templates select="." mode="ditamsg:domainMismatch"/>
              </xsl:otherwise>
            </xsl:choose>
          </xsl:when>
          <xsl:otherwise>
            <xsl:apply-templates select="." mode="ditamsg:malformedConref"/>
          </xsl:otherwise>
        </xsl:choose>
      </xsl:otherwise>
    </xsl:choose>
  </xsl:template>

  <!-- When an element is the target of a conref, treat everything the same as any other element EXCEPT the attributes.
     Create the current element, and add all attributes except @id. Then go back to the original element
     (passed in source-attributes). Process all attributes on that element, except @conref. They will
     replace values in the source. -->
  <xsl:template match="*" mode="conref-target">
    <xsl:param name="WORKDIR" tunnel="yes" as="xs:string"/>
    <xsl:param name="source-attributes" as="xs:string*"/>
    <xsl:param name="current-relative-path" tunnel="yes" as="xs:string"/>
    <xsl:param name="conrefend" as="xs:string?"/>
    <xsl:param name="original-attributes" as="attribute()*"/>
    <xsl:param name="original-element"/>
    <xsl:variable name="topicid" as="xs:string?">
      <xsl:choose>
        <xsl:when test="contains(@class, ' topic/topic ')">
          <xsl:value-of select="@id"/>
        </xsl:when>
        <xsl:otherwise>
          <xsl:value-of select="ancestor::*[contains(@class, ' topic/topic ')][1]/@id"/>
        </xsl:otherwise>
      </xsl:choose>
    </xsl:variable>
    <xsl:variable name="elemid" as="xs:string?">
      <xsl:choose>
        <xsl:when test="contains(@class, ' topic/topic ')"/>
        <xsl:otherwise>
          <xsl:value-of select="@id"/>
        </xsl:otherwise>
      </xsl:choose>
    </xsl:variable>

    <xsl:choose>
      <!-- If for some bizarre reason you conref to another element that uses @conref, forget the original and continue here. -->
      <xsl:when test="@conref">
        <xsl:apply-templates select=".">
          <xsl:with-param name="original-element" select="$original-element"/>
          <xsl:with-param name="source-attributes" select="$source-attributes"/>
          <xsl:with-param name="current-relative-path" tunnel="yes" select="$current-relative-path"/>
          <xsl:with-param name="WORKDIR" tunnel="yes" select="$WORKDIR"/>
        </xsl:apply-templates>
      </xsl:when>
      <xsl:otherwise>
        <xsl:element name="{$original-element}">
          <xsl:apply-templates select="$original-attributes" mode="original-attributes"/>
          <xsl:for-each select="@* except @id">
            <xsl:if test="not(name() = $source-attributes)">
              <xsl:choose>
                <xsl:when test="name() = 'href'">
                  <xsl:apply-templates select=".">
                    <xsl:with-param name="current-relative-path" tunnel="yes" select="$current-relative-path"/>
                  </xsl:apply-templates>
                </xsl:when>
                <xsl:otherwise>
                  <xsl:apply-templates select=".">
                    <xsl:with-param name="current-relative-path" tunnel="yes" select="$current-relative-path"/>
                  </xsl:apply-templates>
                </xsl:otherwise>
              </xsl:choose>
            </xsl:if>

          </xsl:for-each>

          <!-- Continue processing this element as any other -->
          <xsl:apply-templates select="node()">
            <xsl:with-param name="current-relative-path" tunnel="yes" select="$current-relative-path"/>
            <xsl:with-param name="WORKDIR" tunnel="yes" select="$WORKDIR"/>
          </xsl:apply-templates>
        </xsl:element>
      </xsl:otherwise>
    </xsl:choose>

    <xsl:choose>
      <xsl:when test="exists($conrefend)">
<<<<<<< HEAD
        <xsl:for-each select="following-sibling::*[following-sibling::*[@id = $conrefend] or self::*[@id = $conrefend]]">
          <xsl:choose>
            <xsl:when test="@conref">
              <xsl:apply-templates select=".">
                <xsl:with-param name="source-attributes" select="$source-attributes"/>
                <xsl:with-param name="current-relative-path" tunnel="yes" select="$current-relative-path"/>
                <xsl:with-param name="WORKDIR" tunnel="yes" select="$WORKDIR"/>
              </xsl:apply-templates>
            </xsl:when>
            <xsl:otherwise>
              <xsl:copy>
                <xsl:for-each select="@* except @id">
                  <xsl:choose>
                    <xsl:when test="name() = 'href'">
                      <!--@href need to update, not implement currently. @href may point to local part, but if @href pull into other file,
                    then @href couldn't work correctly. This is the reason why @href need to update. We leave it as the future work.-->
                      <xsl:apply-templates select=".">
                        <xsl:with-param name="current-relative-path" tunnel="yes" select="$current-relative-path"/>
                      </xsl:apply-templates>
                    </xsl:when>
                    <xsl:otherwise>
                      <xsl:copy/>
                    </xsl:otherwise>
                  </xsl:choose>
                </xsl:for-each>
                <xsl:apply-templates select="node()">
                  <xsl:with-param name="current-relative-path" tunnel="yes" select="$current-relative-path"/>
                  <xsl:with-param name="WORKDIR" tunnel="yes" select="$WORKDIR"/>
                </xsl:apply-templates>
              </xsl:copy>
            </xsl:otherwise>
          </xsl:choose>
        </xsl:for-each>
=======
        <xsl:variable name="current" as="element()" select="."/>
        <xsl:variable name="conrefEndNode" as="element()?"
          select="following-sibling::*[@id = ($conrefend)][1]"
        />
        <xsl:choose>
          <xsl:when test="not($conrefEndNode)">
            <xsl:apply-templates select="." mode="ditamsg:missing-conrefend-target-error">
              <xsl:with-param name="conrefend" as="xs:string" tunnel="yes" select="$conrefend"/>
            </xsl:apply-templates>
          </xsl:when>
          <xsl:otherwise>
            <xsl:for-each select="following-sibling::*[. >> $current and . &lt;&lt; $conrefEndNode], $conrefEndNode">
              <xsl:choose>
                <xsl:when test="@conref">
                  <xsl:apply-templates select=".">
                    <xsl:with-param name="source-attributes" select="$source-attributes"/>
                    <xsl:with-param name="conref-source-topicid" select="$conref-source-topicid"/>
                    <xsl:with-param name="conref-ids" select="$conref-ids"/>
                    <xsl:with-param name="current-relative-path" select="$current-relative-path"/>
                    <xsl:with-param name="WORKDIR" select="$WORKDIR"/>
                  </xsl:apply-templates>
                </xsl:when>
                <xsl:otherwise>
                  <xsl:copy>
                    <xsl:for-each select="@*">
                      <xsl:if test="not(local-name(.) = 'id')">
                        <xsl:choose>
                          <xsl:when test="name() = 'href'">
                            <!--@href need to update, not implement currently. @href may point to local part, but if @href pull into other file,
                          then @href couldn't work correctly. This is the reason why @href need to update. We leave it as the future work.-->
                            <xsl:apply-templates select=".">
                              <xsl:with-param name="current-relative-path" select="$current-relative-path"/>
                              <xsl:with-param name="conref-filename" select="$conref-filename"/>
                              <xsl:with-param name="topicid" select="$topicid"/>
                              <xsl:with-param name="elemid" select="$elemid"/>
                              <xsl:with-param name="conref-source-topicid" select="$conref-source-topicid"/>
                              <xsl:with-param name="conref-ids" select="$conref-ids"/>
                            </xsl:apply-templates>
                          </xsl:when>
                          <xsl:otherwise>
                            <xsl:copy/>
                          </xsl:otherwise>
                        </xsl:choose>
                      </xsl:if>
                    </xsl:for-each>
                    <xsl:apply-templates select="* | comment() | processing-instruction() | text()">
                      <xsl:with-param name="current-relative-path" select="$current-relative-path"/>
                      <xsl:with-param name="conref-filename" select="$conref-filename"/>
                      <xsl:with-param name="topicid" select="$topicid"/>
                      <xsl:with-param name="elemid" select="$elemid"/>
                      <xsl:with-param name="conref-source-topicid" select="$conref-source-topicid"/>
                      <xsl:with-param name="conref-ids" select="$conref-ids"/>
                      <xsl:with-param name="WORKDIR" select="$WORKDIR"/>
                    </xsl:apply-templates>
                  </xsl:copy>
                </xsl:otherwise>
              </xsl:choose>
            </xsl:for-each>
          </xsl:otherwise>
        </xsl:choose>
>>>>>>> 2f2fb1b9
      </xsl:when>
      <xsl:otherwise/>
    </xsl:choose>
  </xsl:template>

  <!-- Processing a copy of the original element, that used @conref: apply-templates on
     all of the attributes, though some may be filtered out. -->
  <xsl:template match="*" mode="original-attributes">
    <xsl:apply-templates select="@*" mode="original-attributes"/>
  </xsl:template>

  <xsl:template match="@*" mode="original-attributes">
    <xsl:copy/>
  </xsl:template>

  <!-- If an attribute is required, it must be specified on the original source element to avoid parsing errors.
     Such attributes should NOT be copied from the source. Conref should also not be copied. 
     NOTE: if a new specialized element requires attributes, it should be added here. -->

  <!-- DITA 1.1 added the key -dita-use-conref-target, which can be used on required attributes
     to be sure they do not override the same attribute on a target element. -->
  <xsl:template match="@*[. = '-dita-use-conref-target']" mode="original-attributes" priority="11"/>

  <xsl:template match="@conrefend" mode="original-attributes" priority="10"/>
  <xsl:template match="@xtrc | @xtrf" mode="original-attributes" priority="10"/>
  <xsl:template match="@conref" mode="original-attributes" priority="10"/>
  <xsl:template match="*[contains(@class, ' topic/image ')]/@href" mode="original-attributes" priority="10"/>
  <xsl:template match="*[contains(@class, ' topic/tgroup ')]/@cols" mode="original-attributes" priority="10"/>
  <xsl:template match="*[contains(@class, ' topic/boolean ')]/@state" mode="original-attributes" priority="10"/>
  <xsl:template match="*[contains(@class, ' topic/state ')]/@name" mode="original-attributes" priority="10"/>
  <xsl:template match="*[contains(@class, ' topic/state ')]/@value" mode="original-attributes" priority="10"/>
  <!-- topichead is specialized from topicref, and requires @navtitle -->
  <xsl:template match="*[contains(@class, ' mapgroup-d/topichead ')]/@navtitle" mode="original-attributes" priority="10"/>

  <xsl:template match="@href">
    <xsl:param name="current-relative-path" tunnel="yes" as="xs:string"/>
    <xsl:param name="conref-filename" tunnel="yes" as="xs:string?"/>
    <xsl:param name="conref-ids" tunnel="yes" as="xs:string*"/>
    <xsl:attribute name="href">
      <xsl:choose>
        <xsl:when test="../@scope = 'external'">
          <xsl:value-of select="."/>
        </xsl:when>

        <xsl:when test="starts-with(., 'http://') or starts-with(., 'https://') or starts-with(., 'ftp://')">
          <xsl:value-of select="."/>
        </xsl:when>

        <xsl:when test="starts-with(., '#')">
          <xsl:choose>
            <xsl:when test="empty($conref-filename)">
              <!--in the local file -->
              <xsl:value-of select="."/>
            </xsl:when>
            <xsl:otherwise>
              <!--not in the local file -->
              <xsl:call-template name="generate-href">
                <xsl:with-param name="current-relative-path" tunnel="yes" select="$current-relative-path"/>
              </xsl:call-template>
              <!--experimental code -->
            </xsl:otherwise>
          </xsl:choose>

        </xsl:when>
        <xsl:otherwise>
          <xsl:value-of select="concat($current-relative-path, .)"/>
        </xsl:otherwise>
      </xsl:choose>
    </xsl:attribute>
  </xsl:template>

  <xsl:template match="@id">
    <xsl:param name="conref-filename" tunnel="yes" as="xs:string?"/>
    <xsl:attribute name="id">
      <xsl:choose>
        <xsl:when test="exists($conref-filename)">
          <xsl:value-of select="generate-id(..)"/>
        </xsl:when>
        <xsl:otherwise>
          <xsl:value-of select="."/>
        </xsl:otherwise>
      </xsl:choose>
    </xsl:attribute>
  </xsl:template>

  <xsl:template name="generate-href">
    <xsl:param name="current-relative-path" tunnel="yes" as="xs:string"/>
    <xsl:param name="conref-filename" tunnel="yes" as="xs:string"/>
    <xsl:param name="topicid" tunnel="yes" as="xs:string?"/>
    <xsl:param name="elemid" tunnel="yes" as="xs:string?"/>
    <xsl:param name="conref-source-topicid" tunnel="yes" as="xs:string?"/>
    <xsl:variable name="conref-topicid" as="xs:string">
      <xsl:choose>
        <xsl:when test="empty($topicid)">
          <xsl:value-of select="//*[contains(@class, ' topic/topic ')][1]/@id"/>
        </xsl:when>
        <xsl:otherwise>
          <xsl:value-of select="$topicid"/>
        </xsl:otherwise>
      </xsl:choose>
    </xsl:variable>
    <xsl:variable name="href-topicid" select="dita-ot:get-topic-id(.)" as="xs:string?"/>
    <xsl:variable name="href-elemid" select="dita-ot:get-element-id(.)" as="xs:string?"/>
    <xsl:variable name="conref-gen-id" as="xs:string">
      <xsl:choose>
        <xsl:when test="empty($elemid) or $elemid = $href-elemid">
          <xsl:value-of select="generate-id(key('id', $conref-topicid)[contains(@class, ' topic/topic ')]//*[@id = $href-elemid])"/>
        </xsl:when>
        <xsl:otherwise>
          <xsl:value-of select="generate-id(key('id', $conref-topicid)[contains(@class, ' topic/topic ')]//*[@id = $elemid]//*[@id = $href-elemid])"/>
        </xsl:otherwise>
      </xsl:choose>
    </xsl:variable>
    <xsl:variable name="href-gen-id" as="xs:string">
      <xsl:variable name="topic" select="key('id', $href-topicid)"/>
      <xsl:value-of select="generate-id($topic[contains(@class, ' topic/topic ')]//*[@id = $href-elemid][generate-id(ancestor::*[contains(@class, ' topic/topic ')][1]) = generate-id($topic)])"/>
    </xsl:variable>
    <xsl:choose>
      <xsl:when test="($conref-gen-id = '') or (not($conref-gen-id = $href-gen-id))">
        <!--href target is not in conref target -->
        <xsl:value-of select="$current-relative-path"/>
        <xsl:value-of select="$conref-filename"/>
        <xsl:value-of select="."/>
      </xsl:when>
      <xsl:when test="$conref-gen-id = $href-gen-id">
        <xsl:text>#</xsl:text>
        <xsl:value-of select="$conref-source-topicid"/>
        <xsl:text>/</xsl:text>
        <xsl:value-of select="$conref-gen-id"/>
      </xsl:when>
    </xsl:choose>
  </xsl:template>

  <!-- 20061018: This template generalizes domain elements, if necessary,
               based on @domains on the original file.
     Example: Element <b class="+ topic/ph hi-d/b ">, domains="(topic hi-d)"
         Result: The "hi-d" domain is valid, leave <b> as <b>
     Example: Element <b class="+ topic/ph hi-d/b ">, domains="(topic pr-d)"
         Result: The "hi-d" domain is NOT valid, generalize <b> to <ph>
     Example: Element <light-b class="+ topic/ph hi-d/b shade/light-b ">, domains="(topic hi-d)"
         Result: The "shade" domain is NOT valid, but "hi-d" is, so generalize <light-b> to <b>
-->
  <xsl:template name="generalize-domain">
    <xsl:param name="class" select="normalize-space(substring-after(@class, '+'))"/>
    <xsl:param name="domains" select="$ORIGINAL-DOMAINS"/>
    <xsl:variable name="evaluateNext" as="xs:string?">
      <xsl:if test="substring-after($class, ' ') != ''">
        <xsl:call-template name="generalize-domain">
          <xsl:with-param name="class" select="substring-after($class, ' ')"/>
          <xsl:with-param name="domains" select="$domains"/>
        </xsl:call-template>
      </xsl:if>
    </xsl:variable>
    <xsl:choose>
      <xsl:when test="$evaluateNext != ''">
        <xsl:value-of select="$evaluateNext"/>
      </xsl:when>
      <xsl:otherwise>
        <xsl:variable name="testModule" select="substring-before($class, '/')"/>
        <xsl:variable name="testElement" as="xs:string">
          <xsl:choose>
            <xsl:when test="contains($class, ' ')">
              <xsl:value-of select="substring-after(substring-before($class, ' '), '/')"/>
            </xsl:when>
            <xsl:otherwise>
              <xsl:value-of select="substring-after($class, '/')"/>
            </xsl:otherwise>
          </xsl:choose>
        </xsl:variable>
        <xsl:choose>
          <xsl:when test="contains($domains, concat(' ', $testModule, ')'))">
            <xsl:value-of select="$testElement"/>
          </xsl:when>
          <xsl:when test="$testModule = 'topic' or $testModule = 'map'">
            <xsl:value-of select="$testElement"/>
          </xsl:when>
        </xsl:choose>
      </xsl:otherwise>
    </xsl:choose>
  </xsl:template>

  <!-- Match any domain element. This compares @domains in the current topic to @domains in the
     original topic:
     * If the domains match (as it would if all in the same topic), the element name stays the same
     * Otherwise, call generalize-domains. This ensures the element is valid in the result doc. -->
  <xsl:template match="*[starts-with(@class, '+ ')]">
    <xsl:param name="current-relative-path" tunnel="yes" as="xs:string" select="''"/>
    <xsl:param name="WORKDIR" tunnel="yes" as="xs:string">
      <xsl:apply-templates select="/processing-instruction('workdir-uri')[1]" mode="get-work-dir"/>
    </xsl:param>
    <xsl:variable name="domains" select="/*/@domains | /dita/*[@domains][1]/@domains"/>
    <xsl:variable name="generalizedName" as="xs:string">
      <xsl:choose>
        <xsl:when test="$domains = $ORIGINAL-DOMAINS">
          <xsl:value-of select="name()"/>
        </xsl:when>
        <xsl:otherwise>
          <xsl:call-template name="generalize-domain"/>
        </xsl:otherwise>
      </xsl:choose>
    </xsl:variable>
    <xsl:element name="{$generalizedName}">
      <xsl:apply-templates select="@* | node()">
        <xsl:with-param name="current-relative-path" tunnel="yes" select="$current-relative-path"/>
        <xsl:with-param name="WORKDIR" tunnel="yes" select="$WORKDIR"/>
      </xsl:apply-templates>
    </xsl:element>
  </xsl:template>

  <xsl:function name="conref:isValid" as="xs:boolean">
    <xsl:param name="domains" as="xs:string"/>
    <xsl:call-template name="checkValid">
      <xsl:with-param name="sourceDomains" select="normalize-space($ORIGINAL-DOMAINS)"/>
      <xsl:with-param name="targetDomains" select="normalize-space(concat('(topic) ', $domains))"/>
    </xsl:call-template>
  </xsl:function>

  <xsl:template name="checkValid" as="xs:boolean">
    <xsl:param name="sourceDomains"/>
    <xsl:param name="targetDomains"/>

    <!-- format the out -->
    <xsl:variable name="output" as="xs:string">
      <xsl:variable name="out" as="xs:string">
        <xsl:value-of>
          <xsl:for-each select="tokenize($sourceDomains, '\)\s*?')[not(starts-with(normalize-space(.), 'a'))]">
            <xsl:value-of select="concat(., ') ')"/>
          </xsl:for-each>
        </xsl:value-of>
      </xsl:variable>
      <xsl:value-of select="normalize-space($out)"/>
    </xsl:variable>

    <!-- break string into node-set -->
    <xsl:variable name="subDomains" select="reverse(tokenize($output, '\(|\)\s*?\(|\)'))"/>
    <!-- get domains value having constraints e.g [topic simpleSection-c]-->
    <xsl:variable name="constraints" select="$subDomains[contains(., '-c')]"/>
    <xsl:choose>
      <!-- no more constraints -->
      <xsl:when test="empty($constraints)">
        <xsl:sequence select="true()"/>
      </xsl:when>
      <xsl:otherwise>
        <!--get first item in the constraints node set-->
        <xsl:variable name="compareItem" select="$constraints[position() = 1]"/>
        <!-- format the item -->
        <!--e.g (topic hi-d basicHighlight-c)-->
        <xsl:variable name="constraintItem" select="concat('(', $compareItem, ')')"/>
        <!--find out what the original module is. e.g topic, hi-d-->
        <xsl:variable name="originalItem" select="tokenize($compareItem, ' ')[not(contains(., '-c'))]"/>
        <!-- if $compareItem is (topic shortdescReq-c task shortdescTaskReq-c), 
             we should remove the compatible values:shortdescReq-c-->
        <xsl:variable name="lastConstraint" select="tokenize($compareItem, ' ')[contains(., '-c')][position() = last()]"/>
        <!-- cast sequence to string for compare -->
        <xsl:variable name="module" select="normalize-space(string-join($originalItem, ' '))" as="xs:string"/>
        
        <!-- format the string topic hi-d remove tail space to (topic hi-d) -->
        <xsl:variable name="originalModule" select="concat('(', $module, ')')"/>
        <!--remove compatible constraints-->
        <xsl:variable name="editedConstraintItem" select="concat('(', $module, ' ', $lastConstraint)"/>
        <xsl:choose>
          <!-- If the target has constraint item (topic hi-d basicHighlight-c) and there is only one constraint mode left-->
          <!-- If the target has a value that begins with constraint item and there is only one constraint mode left-->
          <xsl:when test="(contains($targetDomains, $constraintItem) and count($constraints) = 1)
                       or (contains($targetDomains, $editedConstraintItem) and count($constraints) = 1) ">
            <xsl:sequence select="true()"/>
          </xsl:when>
          <xsl:when test="count($constraints) > 1 and (contains($targetDomains, $constraintItem) or 
                contains($targetDomains, $editedConstraintItem) ) ">
            <xsl:variable name="remainString" as="xs:string">
              <xsl:value-of>
                <xsl:for-each select="remove($constraints, 1)">
                  <xsl:value-of select="concat('s(', ., ')' , ' ')"/>
                </xsl:for-each>
              </xsl:value-of>
            </xsl:variable>
            <xsl:call-template name="checkValid">
              <xsl:with-param name="sourceDomains" select="normalize-space($remainString)"/>
              <xsl:with-param name="targetDomains" select="$targetDomains"/>
            </xsl:call-template>
          </xsl:when>
          <!--If the target does not have (topic hi-d) and (topic hi-d, continue to test #2-->
          <xsl:when test="not(contains($targetDomains, $originalModule)) and not(contains($targetDomains, substring-before($originalModule, ')' )))">
            <xsl:variable name="remainString" as="xs:string">
              <xsl:value-of>
                <xsl:for-each select="remove($constraints, 1)">
                  <xsl:value-of select="concat('s(', ., ')' , ' ')"/>
                </xsl:for-each>
              </xsl:value-of>
            </xsl:variable>
            <xsl:call-template name="checkValid">
              <xsl:with-param name="sourceDomains" select="normalize-space($remainString)"/>
              <xsl:with-param name="targetDomains" select="$targetDomains"/>
            </xsl:call-template>
          </xsl:when>
          <!--If the target topic has the original module (topic hi-d) but does not have constraintItem (topic hi-d basicHighlight-c)
              or If the target topic has the beginning original module (topic hi-d but does not have constraintItem (topic hi-d basicHighlight-c)-->
          <!--conref is not allowed  -->
          <xsl:when test="(contains($targetDomains, $originalModule) and not(contains($targetDomains, $constraintItem)))
                       or (contains($targetDomains, substring-before($originalModule, ')' )) and not(contains($targetDomains, $constraintItem)))">
            <xsl:sequence select="false()"/>
          </xsl:when>
        </xsl:choose>
      </xsl:otherwise>
    </xsl:choose>
  </xsl:template>

  <!--copy everything else-->
  <xsl:template match="@* | node()">
    <xsl:param name="current-relative-path" tunnel="yes" as="xs:string" select="''"/>
    <xsl:param name="WORKDIR" tunnel="yes" as="xs:string">
      <xsl:apply-templates select="/processing-instruction('workdir-uri')[1]" mode="get-work-dir"/>
    </xsl:param>
    <xsl:copy>
      <xsl:apply-templates select="@* | node()">
        <xsl:with-param name="current-relative-path" tunnel="yes" select="$current-relative-path"/>
        <xsl:with-param name="WORKDIR" tunnel="yes" select="$WORKDIR"/>
      </xsl:apply-templates>
    </xsl:copy>
  </xsl:template>

  <xsl:template name="get-file-uri" as="xs:string">
    <xsl:param name="href" as="xs:string"/>
    <xsl:param name="file-prefix" as="xs:string"/>
    <xsl:choose>
      <xsl:when test="starts-with($href, '#')">
        <xsl:value-of select="base-uri()"/>
      </xsl:when>
      <xsl:otherwise>
        <xsl:value-of>
          <xsl:value-of select="$file-prefix"/>
          <xsl:choose>
            <xsl:when test="contains($href, '#')">
              <xsl:value-of select="substring-before($href, '#')"/>
            </xsl:when>
            <xsl:otherwise>
              <xsl:value-of select="$href"/>
            </xsl:otherwise>
          </xsl:choose>
        </xsl:value-of>
      </xsl:otherwise>
    </xsl:choose>
  </xsl:template>

  <xsl:template name="get-original-element" as="xs:string">
    <xsl:value-of select="local-name(.)"/>
  </xsl:template>

  <!-- If the target element does not exist, this template will be called to issue an error -->
  <xsl:template match="*" mode="ditamsg:missing-conref-target-error">
    <xsl:call-template name="output-message">
      <xsl:with-param name="id" select="'DOTX010E'"/>
      <xsl:with-param name="msgparams">%1=<xsl:value-of select="@conref"/></xsl:with-param>
    </xsl:call-template>
  </xsl:template>
  <!-- If the conrefend target element does not exist, this template will be called to issue an error -->
  <xsl:template match="*" mode="ditamsg:missing-conrefend-target-error">
    <xsl:param name="conrefend" as="xs:string" tunnel="yes"/>
    <xsl:call-template name="output-message">
      <xsl:with-param name="msgnum">071</xsl:with-param>
      <xsl:with-param name="msgsev">E</xsl:with-param>
      <xsl:with-param name="msgparams">%1=<xsl:value-of select="$conrefend"/></xsl:with-param>
    </xsl:call-template>
  </xsl:template>
  <!-- If an ID is duplicated, and there are 2 possible targets, issue a warning -->
  <xsl:template match="*" mode="ditamsg:duplicateConrefTarget">
    <xsl:call-template name="output-message">
      <xsl:with-param name="id" select="'DOTX011W'"/>
      <xsl:with-param name="msgparams">%1=<xsl:value-of select="@conref"/></xsl:with-param>
    </xsl:call-template>
  </xsl:template>
  <!-- Message is no longer used - appeared when domain mismatch prevented conref -->
  <xsl:template match="*" mode="ditamsg:domainMismatch">
    <xsl:call-template name="output-message">
      <xsl:with-param name="id" select="'DOTX012W'"/>
    </xsl:call-template>
  </xsl:template>
  <!-- If this conref has already been followed, stop to prevent an infinite loop -->
  <xsl:template match="*" mode="ditamsg:conrefLoop">
    <xsl:call-template name="output-message">
      <xsl:with-param name="id" select="'DOTX013E'"/>
      <xsl:with-param name="msgparams">%1=<xsl:value-of select="@conref"/></xsl:with-param>
    </xsl:call-template>
  </xsl:template>
  <!-- Following msg is used on topicref and map -->
  <xsl:template match="*" mode="ditamsg:malformedConrefInMap">
    <xsl:call-template name="output-message">
      <xsl:with-param name="id" select="'DOTX014E'"/>
      <xsl:with-param name="msgparams">%1=<xsl:value-of select="@conref"/></xsl:with-param>
    </xsl:call-template>
  </xsl:template>
  <xsl:template match="*" mode="ditamsg:malformedConref">
    <xsl:call-template name="output-message">
      <xsl:with-param name="id" select="'DOTX015E'"/>
      <xsl:with-param name="msgparams">%1=<xsl:value-of select="@conref"/></xsl:with-param>
    </xsl:call-template>
  </xsl:template>
  <xsl:template match="*" mode="ditamsg:parserUnsupported">
    <xsl:call-template name="output-message">
      <xsl:with-param name="id" select="'DOTX062I'"/>
    </xsl:call-template>
  </xsl:template>

</xsl:stylesheet><|MERGE_RESOLUTION|>--- conflicted
+++ resolved
@@ -430,41 +430,6 @@
 
     <xsl:choose>
       <xsl:when test="exists($conrefend)">
-<<<<<<< HEAD
-        <xsl:for-each select="following-sibling::*[following-sibling::*[@id = $conrefend] or self::*[@id = $conrefend]]">
-          <xsl:choose>
-            <xsl:when test="@conref">
-              <xsl:apply-templates select=".">
-                <xsl:with-param name="source-attributes" select="$source-attributes"/>
-                <xsl:with-param name="current-relative-path" tunnel="yes" select="$current-relative-path"/>
-                <xsl:with-param name="WORKDIR" tunnel="yes" select="$WORKDIR"/>
-              </xsl:apply-templates>
-            </xsl:when>
-            <xsl:otherwise>
-              <xsl:copy>
-                <xsl:for-each select="@* except @id">
-                  <xsl:choose>
-                    <xsl:when test="name() = 'href'">
-                      <!--@href need to update, not implement currently. @href may point to local part, but if @href pull into other file,
-                    then @href couldn't work correctly. This is the reason why @href need to update. We leave it as the future work.-->
-                      <xsl:apply-templates select=".">
-                        <xsl:with-param name="current-relative-path" tunnel="yes" select="$current-relative-path"/>
-                      </xsl:apply-templates>
-                    </xsl:when>
-                    <xsl:otherwise>
-                      <xsl:copy/>
-                    </xsl:otherwise>
-                  </xsl:choose>
-                </xsl:for-each>
-                <xsl:apply-templates select="node()">
-                  <xsl:with-param name="current-relative-path" tunnel="yes" select="$current-relative-path"/>
-                  <xsl:with-param name="WORKDIR" tunnel="yes" select="$WORKDIR"/>
-                </xsl:apply-templates>
-              </xsl:copy>
-            </xsl:otherwise>
-          </xsl:choose>
-        </xsl:for-each>
-=======
         <xsl:variable name="current" as="element()" select="."/>
         <xsl:variable name="conrefEndNode" as="element()?"
           select="following-sibling::*[@id = ($conrefend)][1]"
@@ -525,7 +490,6 @@
             </xsl:for-each>
           </xsl:otherwise>
         </xsl:choose>
->>>>>>> 2f2fb1b9
       </xsl:when>
       <xsl:otherwise/>
     </xsl:choose>
