--- conflicted
+++ resolved
@@ -1,9 +1,5 @@
 #DITA-OT configuration properties
-<<<<<<< HEAD
-otversion = 1.7.5
-=======
 otversion = 1.8
->>>>>>> 52563721
 default.language = en
 generate-debug-attributes = true
 processing-mode = lax
