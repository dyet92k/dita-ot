<?xml version="1.0" encoding="UTF-8"?>
<!DOCTYPE reference PUBLIC "-//OASIS//DTD DITA Reference//EN" "reference.dtd">
<reference id="ant-parameters-other">
  <title>Ant parameters: Other</title>
  <titlealts>
    <navtitle>Other</navtitle>
  </titlealts>
  <shortdesc>These Ant parameters enable you to reload style sheets that the DITA-OT uses for
    specific pre-processing stages.</shortdesc>
  <refbody>
    <section>
      <draft-comment author="Kristen James Eberlein" time="11 August 2012">I've made no attempt to
        work with the content in the topic. Here's what I'd like to know:<ul>
          <li>When would someone want to use the various <parmname>dita.preprocess</parmname>
            parameters? (Other than if they need to reduce Java memory consumption.) The use cases
            are not clear from the current description.</li>
        </ul></draft-comment>
<<<<<<< HEAD
      <fig>
        <title>Ant parameters: Other</title>
          <parml>
            <plentry>
              <pt id="dita.preprocess.reloadstylesheet"><parmname>dita.preprocess.reloadstylesheet</parmname></pt>
              <pt id="dita.preprocess.reloadstylesheet.conref">
                <parmname>dita.preprocess.reloadstylesheet.conref</parmname>
              </pt>
              <pt id="dita.preprocess.reloadstylesheet.mapref">
                <parmname>dita.preprocess.reloadstylesheet.mapref</parmname>
              </pt>
              <pt id="dita.preprocess.reloadstylesheet.mappull">
                <parmname>dita.preprocess.reloadstylesheet.mappull</parmname>
              </pt>
              <pt id="dita.preprocess.reloadstylesheet.maplink">
                <parmname>dita.preprocess.reloadstylesheet.maplink</parmname>
              </pt>
              <pt id="dita.preprocess.reloadstylesheet.topicpull">
                <parmname>dita.preprocess.reloadstylesheet.topicpull</parmname>
              </pt>
              <pd id="dita.preprocess.reloadstylesheet.desc">Specifies whether the
=======
      <table colsep="1" rowsep="1">
        <title>Ant parameters: Other</title>
        <tgroup cols="2">
          <colspec colwidth="2.0*"/>
          <colspec colwidth="2.0*"/>
          <thead>
            <row>
              <entry>Parameter</entry>
              <entry>Description</entry>
            </row>
          </thead>
          <tbody>
            <row id="dita.preprocess.reloadstylesheet">
              <entry><parmname>dita.preprocess.reloadstylesheet</parmname>
              </entry>
              <entry id="dita.preprocess.reloadstylesheet.desc" morerows="5">Specifies whether the
>>>>>>> 67e08795
                DITA-OT reloads the XSL style sheets that are used for the transformation. The
                allowed values are <option>true</option> and <option>false</option>; the default
                value is <option>false</option>.<note type="tip">Set the parameter to
                    <option>true</option> if you want to use more than one set of style sheets to
                  process a collection of topics. The parameter also is useful for large projects
                  that generate Java out-of-memory errors during transformation. Alternatively, you
                  can adjust the size of your Java memory heap if setting
                    <codeph>dita.preprocess.reloadstylesheet</codeph> for this
                reason.</note></pd>
            </plentry>
            
          </parml>
        
      </fig>
    </section>
  </refbody>
</reference><|MERGE_RESOLUTION|>--- conflicted
+++ resolved
@@ -15,7 +15,6 @@
             parameters? (Other than if they need to reduce Java memory consumption.) The use cases
             are not clear from the current description.</li>
         </ul></draft-comment>
-<<<<<<< HEAD
       <fig>
         <title>Ant parameters: Other</title>
           <parml>
@@ -37,24 +36,6 @@
                 <parmname>dita.preprocess.reloadstylesheet.topicpull</parmname>
               </pt>
               <pd id="dita.preprocess.reloadstylesheet.desc">Specifies whether the
-=======
-      <table colsep="1" rowsep="1">
-        <title>Ant parameters: Other</title>
-        <tgroup cols="2">
-          <colspec colwidth="2.0*"/>
-          <colspec colwidth="2.0*"/>
-          <thead>
-            <row>
-              <entry>Parameter</entry>
-              <entry>Description</entry>
-            </row>
-          </thead>
-          <tbody>
-            <row id="dita.preprocess.reloadstylesheet">
-              <entry><parmname>dita.preprocess.reloadstylesheet</parmname>
-              </entry>
-              <entry id="dita.preprocess.reloadstylesheet.desc" morerows="5">Specifies whether the
->>>>>>> 67e08795
                 DITA-OT reloads the XSL style sheets that are used for the transformation. The
                 allowed values are <option>true</option> and <option>false</option>; the default
                 value is <option>false</option>.<note type="tip">Set the parameter to
