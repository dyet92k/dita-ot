--- conflicted
+++ resolved
@@ -10,10 +10,7 @@
 }
 dependencies {
     runtime group: 'org.apache.xmlgraphics', name: 'fop', version: '2.1'
-<<<<<<< HEAD
-=======
     runtime group: 'xml-apis', name: 'xml-apis-ext', version: '1.3.04'
->>>>>>> 3d982d9b
 }
 
 task copyInstall(type: Copy) {
