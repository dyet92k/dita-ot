--- conflicted
+++ resolved
@@ -506,9 +506,7 @@
    </xsl:template>
 
 
-<<<<<<< HEAD
     <!-- Deprecated in 3.0: use mode="insertChapterFirstpageStaticContent" -->
-=======
     <xsl:template name="processFrontMatterTopic">
         <fo:page-sequence master-reference="body-sequence" xsl:use-attribute-sets="page-sequence.frontmatter">
              <!-- Ideally would use existing template "insertFrontMatterStaticContents". Using "insertBodyStaticContents"
@@ -539,7 +537,6 @@
          </fo:page-sequence>
    </xsl:template>
 
->>>>>>> 2585109a
     <xsl:template name="insertChapterFirstpageStaticContent">
       <xsl:param name="type" as="xs:string"/>
       <xsl:apply-templates select="." mode="insertChapterFirstpageStaticContent">
@@ -635,7 +632,7 @@
           <xsl:for-each select="$map/descendant::*[contains(@class, ' bookmap/chapter ')]">
             <xsl:sequence select="."/>
           </xsl:for-each>
-        </xsl:document>>
+        </xsl:document>
       </xsl:variable>
       <xsl:for-each select="$chapters/*[current()/@id = @id]">
         <xsl:number format="1" count="*[contains(@class, ' bookmap/chapter ')]"/>
